--- conflicted
+++ resolved
@@ -507,8 +507,8 @@
     states, ll = GeneralisedFilters.filter(hier_model, rbpf, observations)
 
     # Extract final filtered states
-    xs = states.filtered.x_particles
-    zs = states.filtered.z_particles
+    xs = states.filtered.particles.x_particles
+    zs = states.filtered.particles.z_particles
     log_ws = states.filtered.log_weights
 
     weights = softmax(log_ws)
@@ -612,7 +612,6 @@
     # TODO: add proper test comparing to dense storage
 end
 
-<<<<<<< HEAD
 @testitem "CSMC test" begin
     using GeneralisedFilters
     using SSMProblems
@@ -821,9 +820,6 @@
 end
 
 @testitem "GPU Conditional Kalman-RBPF execution test" begin
-=======
-@testitem "GPU-RBPF ancestory test" begin
->>>>>>> 3e0bd7b7
     using GeneralisedFilters
     using CUDA
     using NNlib
@@ -935,7 +931,6 @@
     )
     hier_model = HierarchicalSSM(outer_dyn, inner_dyn, obs)
 
-<<<<<<< HEAD
     # Generate random reference trajectory
     function rand_psd(d)
         A = CUDA.rand(d, d)
@@ -944,16 +939,139 @@
     end
     ref_trajectory = [
         GeneralisedFilters.RaoBlackwellisedParticleState(
-            CUDA.rand(D_outer, 1),
-            GeneralisedFilters.BatchGaussianDistribution(
-                CUDA.rand(D_inner, 1), rand_psd(D_inner)
+            GeneralisedFilters.RaoBlackwellisedParticle(
+                CUDA.rand(D_outer, 1),
+                GeneralisedFilters.BatchGaussianDistribution(
+                    CUDA.rand(D_inner, 1), rand_psd(D_inner)
+                ),
             ),
             CUDA.zeros(1),  # arbitrary log weight
         ) for _ in 0:T
     ]
     using OffsetArrays
     ref_trajectory = OffsetVector(ref_trajectory, -1)
-=======
+
+    rbpf = BatchRBPF(
+        BatchKalmanFilter(N_particles), N_particles; threshold=0.8, resampler=Multinomial()
+    )
+
+    states, ll = GeneralisedFilters.filter(
+        hier_model, rbpf, observations; ref_state=ref_trajectory
+    )
+end
+
+@testitem "GPU-RBPF ancestory test" begin
+    using GeneralisedFilters
+    using CUDA
+    using NNlib
+    using LinearAlgebra
+    using StableRNGs
+
+    # TODO: seems to pass when D_inner = D_obs but fails otherwise
+    D_outer = 2
+    D_inner = 3
+    D_obs = 2
+
+    # Define inner dynamics
+    struct InnerDynamics{T} <: LinearGaussianLatentDynamics{T}
+        μ0::Vector{T}
+        Σ0::Matrix{T}
+        A::Matrix{T}
+        b::Vector{T}
+        C::Matrix{T}
+        Q::Matrix{T}
+    end
+    function GeneralisedFilters.batch_calc_μ0s(
+        dyn::InnerDynamics{T}, N; kwargs...
+    ) where {T}
+        μ0s = CuArray{T}(undef, length(dyn.μ0), N)
+        return μ0s[:, :] .= cu(dyn.μ0)
+    end
+
+    function GeneralisedFilters.batch_calc_Σ0s(
+        dyn::InnerDynamics{T}, N::Integer; kwargs...
+    ) where {T}
+        Σ0s = CuArray{T}(undef, size(dyn.Σ0)..., N)
+        return Σ0s[:, :, :] .= cu(dyn.Σ0)
+    end
+
+    function GeneralisedFilters.batch_calc_As(
+        dyn::InnerDynamics{T}, ::Integer, N::Integer; kwargs...
+    ) where {T}
+        As = CuArray{T}(undef, size(dyn.A)..., N)
+        As[:, :, :] .= cu(dyn.A)
+        return As
+    end
+
+    function GeneralisedFilters.batch_calc_bs(
+        dyn::InnerDynamics{T}, ::Integer, N::Integer; prev_outer, kwargs...
+    ) where {T}
+        Cs = CuArray{T}(undef, size(dyn.C)..., N)
+        Cs[:, :, :] .= cu(dyn.C)
+        return NNlib.batched_vec(Cs, prev_outer) .+ cu(dyn.b)
+    end
+
+    function GeneralisedFilters.batch_calc_Qs(
+        dyn::InnerDynamics{T}, ::Integer, N::Integer; kwargs...
+    ) where {T}
+        Q = CuArray{T}(undef, size(dyn.Q)..., N)
+        return Q[:, :, :] .= cu(dyn.Q)
+    end
+
+    rng = StableRNG(1234)
+    μ0 = rand(rng, D_outer + D_inner)
+    Σ0s = [rand(rng, D_outer, D_outer), rand(rng, D_inner, D_inner)]
+    Σ0s = [Σ * Σ' for Σ in Σ0s]  # make Σ0 positive definite
+    Σ0 = [
+        Σ0s[1] zeros(D_outer, D_inner)
+        zeros(D_inner, D_outer) Σ0s[2]
+    ]
+    A = [
+        rand(rng, D_outer, D_outer) zeros(D_outer, D_inner)
+        rand(rng, D_inner, D_outer + D_inner)
+    ]
+    # Make mean-reverting
+    A /= 3.0
+    A[diagind(A)] .= -0.5
+    b = rand(rng, D_outer + D_inner)
+    Qs = [rand(rng, D_outer, D_outer), rand(rng, D_inner, D_inner)] ./ 10.0
+    Qs = [Q * Q' for Q in Qs]  # make Q positive definite
+    Q = [
+        Qs[1] zeros(D_outer, D_inner)
+        zeros(D_inner, D_outer) Qs[2]
+    ]
+    H = [zeros(D_obs, D_outer) rand(rng, D_obs, D_inner)]
+    c = rand(rng, D_obs)
+    R = rand(rng, D_obs, D_obs)
+    R = R * R' / 3.0  # make R positive definite
+
+    N_particles = 2000
+    T = 20
+
+    observations = [rand(rng, D_obs) for _ in 1:T]
+
+    # Rao-Blackwellised particle filtering
+
+    outer_dyn = GeneralisedFilters.HomogeneousLinearGaussianLatentDynamics(
+        μ0[1:D_outer],
+        Σ0[1:D_outer, 1:D_outer],
+        A[1:D_outer, 1:D_outer],
+        b[1:D_outer],
+        Qs[1],
+    )
+    inner_dyn = InnerDynamics(
+        μ0[(D_outer + 1):end],
+        Σ0[(D_outer + 1):end, (D_outer + 1):end],
+        A[(D_outer + 1):end, (D_outer + 1):end],
+        b[(D_outer + 1):end],
+        A[(D_outer + 1):end, 1:D_outer],
+        Qs[2],
+    )
+    obs = GeneralisedFilters.HomogeneousLinearGaussianObservationProcess(
+        H[:, (D_outer + 1):end], c, R
+    )
+    hier_model = HierarchicalSSM(outer_dyn, inner_dyn, obs)
+
     M = N_particles * 2 - 1  # force expansion
     tree = GeneralisedFilters.ParallelParticleTree(
         GeneralisedFilters.RaoBlackwellisedParticle(
@@ -966,20 +1084,14 @@
         M,
     )
     cb = GeneralisedFilters.ParallelAncestorCallback(tree)
->>>>>>> 3e0bd7b7
 
     rbpf = BatchRBPF(
         BatchKalmanFilter(N_particles), N_particles; threshold=0.8, resampler=Multinomial()
     )
-<<<<<<< HEAD
-    states, ll = GeneralisedFilters.filter(
-        hier_model, rbpf, observations; ref_state=ref_trajectory
-    )
-=======
+
     states, ll = GeneralisedFilters.filter(hier_model, rbpf, observations; callback=cb)
 
     ancestry = GeneralisedFilters.get_ancestry(tree, T)
 
     println(ancestry[:, 1, :])
->>>>>>> 3e0bd7b7
 end