--- conflicted
+++ resolved
@@ -83,22 +83,42 @@
         states.filtered.particles[i].x = states.proposed.particles[i].x
     end
 
-<<<<<<< HEAD
-function filter(
-    model::HierarchicalSSM,
-    algo::RBPF,
-    observations::AbstractVector,
-    extra,
-    extras::AbstractVector,
-)
-    return filter(default_rng(), model, algo, observations, extra, extras)
-end
+    states.filtered.log_weights = states.proposed.log_weights .+ inner_lls
+    return states, logsumexp(inner_lls) - log(algo.N)
+end
+
+# function filter(
+#     rng::AbstractRNG,
+#     model::HierarchicalSSM,
+#     algo::RBPF,
+#     observations::AbstractVector,
+#     extra0,
+#     extras::AbstractVector,
+# )
+#     state = initialise(rng, model, algo, extra0)
+#     ll = 0.0
+#     for (i, obs) in enumerate(observations)
+#         state, step_ll = step(rng, model, algo, i, state, obs, extras[i])
+#         ll += step_ll
+#     end
+#     return state, ll
+# end
+
+# function filter(
+#     model::HierarchicalSSM,
+#     algo::RBPF,
+#     observations::AbstractVector,
+#     extra,
+#     extras::AbstractVector,
+# )
+#     return filter(default_rng(), model, algo, observations, extra, extras)
+# end
 
 #################################
 #### GPU-ACCELERATED VERSION ####
 #################################
 
-struct BatchRBPF{F<:FilteringAlgorithm} <: FilteringAlgorithm
+struct BatchRBPF{F<:AbstractFilter} <: AbstractFilter
     inner_algo::F
     n_particles::Int
     resample_threshold::Float64
@@ -126,17 +146,15 @@
     end
 end
 
-function initialise(model::HierarchicalSSM, algo::BatchRBPF, extra)
+function initialise(rng::AbstractRNG, model::HierarchicalSSM, algo::BatchRBPF; kwargs...)
     N = algo.n_particles
     outer_dyn, inner_model = model.outer_dyn, model.inner_model
 
-    xs = batch_simulate(outer_dyn, extra, N)
-    new_extra = (; new_outer=xs)
-    inner_extra = isnothing(extra) ? new_extra : (; extra..., new_extra...)
-    zs = initialise(inner_model, algo.inner_algo, inner_extra)
+    xs = batch_simulate(outer_dyn, N, kwargs...)
+    zs = initialise(inner_model, algo.inner_algo; new_outer=xs, kwargs...)
     log_ws = CUDA.fill(convert(Float32, -log(N)), N)
 
-    return xs, zs, log_ws
+    return RaoBlackwellisedParticleContainer(xs, zs, log_ws)
 end
 
 resample(states::AbstractMatrix, idxs) = states[:, idxs]
@@ -144,57 +162,92 @@
 # Note for now though that since Lévy SSM is independent, resampling isn't needed
 resample(states, idxs) = states
 
-function step(model::HierarchicalSSM, algo::BatchRBPF, t::Integer, state, obs, extra)
-    xs, zs, log_ws = state
-    N = algo.n_particles
+# function step(model::HierarchicalSSM, algo::BatchRBPF, t::Integer, state, obs; kwargs...)
+#     xs, zs, log_ws = state
+#     N = algo.n_particles
+#     outer_dyn, inner_model = model.outer_dyn, model.inner_model
+
+#     # Optional resampling
+#     weights = softmax(log_ws)
+#     ess = 1 / sum(weights .^ 2)
+#     if ess < algo.resample_threshold * N
+#         cdf = cumsum(weights)
+#         us = CUDA.rand(N)
+#         idxs = CuArray{Int32}(undef, N)
+#         @cuda threads = 256 blocks = 4096 searchsorted!(cdf, us, idxs)
+#         # TODO: generalise this for non-`Vector` containers
+#         xs = resample(xs, idxs)
+#         # TODO: generalise this for other inner types
+#         μs = zs.μs[:, idxs]
+#         Σs = zs.Σs[:, :, idxs]
+#         zs = (μs=μs, Σs=Σs)
+#         log_ws .= convert(Float32, -log(N))
+#     end
+
+#     new_xs = batch_simulate(outer_dyn, t, xs, N, kwargs...)
+#     new_extras = (prev_outer=xs, new_outer=new_xs)
+#     inner_extra = isnothing(extra) ? new_extras : (; extra..., new_extras...)
+
+#     zs, inner_lls = step(inner_model, algo.inner_algo, t, zs, obs, inner_extra)
+
+#     log_ws += inner_lls
+
+#     ll = logsumexp(inner_lls) - log(N)
+#     return (new_xs, zs, log_ws), ll
+# end
+
+# Rewrite using `predict`/`update` and following RBPF format
+# TODO: add RNG and ref_state
+function predict(
+    rng::AbstractRNG,
+    model::HierarchicalSSM,
+    filter::BatchRBPF,
+    step::Integer,
+    states::RaoBlackwellisedParticleContainer;
+    kwargs...,
+)
+    N = filter.n_particles
     outer_dyn, inner_model = model.outer_dyn, model.inner_model
 
-    # Optional resampling
-    weights = softmax(log_ws)
-    ess = 1 / sum(weights .^ 2)
-    if ess < algo.resample_threshold * N
-        cdf = cumsum(weights)
-        us = CUDA.rand(N)
-        idxs = CuArray{Int32}(undef, N)
-        @cuda threads = 256 blocks = 4096 searchsorted!(cdf, us, idxs)
-        # TODO: generalise this for non-`Vector` containers
-        xs = resample(xs, idxs)
-        # TODO: generalise this for other inner types
-        μs = zs.μs[:, idxs]
-        Σs = zs.Σs[:, :, idxs]
-        zs = (μs=μs, Σs=Σs)
-        log_ws .= convert(Float32, -log(N))
-    end
-
-    new_xs = batch_simulate(outer_dyn, t, xs, extra, N)
-    new_extras = (prev_outer=xs, new_outer=new_xs)
-    inner_extra = isnothing(extra) ? new_extras : (; extra..., new_extras...)
-
-    zs, inner_lls = step(inner_model, algo.inner_algo, t, zs, obs, inner_extra)
-
-    log_ws += inner_lls
-
-    ll = logsumexp(inner_lls) - log(N)
-    return (new_xs, zs, log_ws), ll
-end
-
-function filter(
+    # Skip resampling for now
+    states.proposed = deepcopy(states.filtered)
+    states.ancestors = CuArray(1:N)
+
+    new_x = batch_simulate(outer_dyn, step, states.proposed.x_particles, N; kwargs...)
+    states.filtered.z_particles = predict(
+        inner_model,
+        filter.inner_algo,
+        step,
+        states.proposed.z_particles;
+        prev_outer=states.proposed.x_particles,
+        new_outer=new_x,
+        kwargs...,
+    )
+    states.filtered.x_particles = new_x
+
+    return states
+end
+
+function update(
     model::HierarchicalSSM,
-    algo::BatchRBPF,
-    observations::AbstractVector,
-    extra0,
-    extras::AbstractVector,
-)
-    state = initialise(model, algo, extra0)
-    ll = 0.0
-    for (i, obs) in enumerate(observations)
-        state, step_ll = step(model, algo, i, state, obs, extras[i])
-        ll += step_ll
-    end
-    return state, ll
-=======
+    filter::BatchRBPF,
+    step::Integer,
+    states::RaoBlackwellisedParticleContainer,
+    obs;
+    kwargs...,
+)
+    N = filter.n_particles
+    states.filtered.z_particles, inner_lls = update(
+        model.inner_model,
+        filter.inner_algo,
+        step,
+        states.proposed.z_particles,
+        obs;
+        new_outer=states.proposed.x_particles,
+        kwargs...,
+    )
+    states.filtered.x_particles = states.proposed.x_particles
     states.filtered.log_weights = states.proposed.log_weights .+ inner_lls
 
-    return states, logsumexp(inner_lls) - log(algo.N)
->>>>>>> b3b1d292
+    return states, logsumexp(inner_lls) - log(N)
 end