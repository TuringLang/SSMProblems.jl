<<<<<<< HEAD
export KalmanFilter, filter, BatchKalmanFilter
=======
using GaussianDistributions
>>>>>>> b3b1d292

export KalmanFilter, KF

struct KalmanFilter <: AbstractFilter end

KF() = KalmanFilter()

function initialise(
    rng::AbstractRNG, model::LinearGaussianStateSpaceModel, filter::KalmanFilter; kwargs...
)
    μ0, Σ0 = calc_initial(model.dyn; kwargs...)
    return Gaussian(μ0, Σ0)
end

function predict(
    rng::AbstractRNG,
    model::LinearGaussianStateSpaceModel,
    filter::KalmanFilter,
    step::Integer,
    states::Gaussian;
    kwargs...,
)
    μ, Σ = GaussianDistributions.pair(states)
    A, b, Q = calc_params(model.dyn, step; kwargs...)
    states = Gaussian(A * μ + b, A * Σ * A' + Q)
    return states
end

function update(
    model::LinearGaussianStateSpaceModel,
    filter::KalmanFilter,
    step::Integer,
    states::Gaussian,
    obs::AbstractVector;
    kwargs...,
)
    μ, Σ = GaussianDistributions.pair(states)
    H, c, R = calc_params(model.obs, step; kwargs...)

    # Update state
    m = H * μ + c
    y = obs - m
    S = H * Σ * H' + R
    K = Σ * H' / S

    states = Gaussian(μ + K * y, Σ - K * H * Σ)

    # Compute log-likelihood
    # HACK: force the covariance to be positive definite
    S = (S + S') / 2
    ll = logpdf(MvNormal(m, S), obs)

    return states, ll
end

struct BatchKalmanFilter <: FilteringAlgorithm
    batch_size::Int
end

function initialise(
    model::LinearGaussianStateSpaceModel{T}, algo::BatchKalmanFilter, extra
) where {T}
    μ0s, Σ0s = batch_calc_initial(model.dyn, extra, algo.batch_size)
    return (μs=μ0s, Σs=Σ0s)
end

function predict(
    model::LinearGaussianStateSpaceModel{T},
    algo::BatchKalmanFilter,
    step::Integer,
    state::@NamedTuple{μs::A1, Σs::A2},
    extra,
) where {T,A1<:CuArray,A2<:CuArray}
    μs, Σs = state.μs, state.Σs
    As, bs, Qs = batch_calc_params(model.dyn, step, extra, algo.batch_size)
    μ̂s = NNlib.batched_vec(As, μs) .+ bs
    Σ̂s = NNlib.batched_mul(NNlib.batched_mul(As, Σs), NNlib.batched_transpose(As)) .+ Qs
    return (μs=μ̂s, Σs=Σ̂s)
end

function invert_innovation(S)
    if size(S, 1) == 2
        return _invert_innovation_analytic(S)
    else
        return _invert_innovation(S)
    end
end

function _invert_innovation_analytic(S)
    # Analytic Cholesky for 2x2 matrix
    d_S = CUDA.zeros(Float32, size(S))
    d_S[1, 1, :] .= sqrt.(S[1, 1, :])
    d_S[2, 1, :] .= S[2, 1, :] ./ d_S[1, 1, :]
    d_S[1, 2, :] .= d_S[2, 1, :]
    d_S[2, 2, :] .= sqrt.(S[2, 2, :] .- d_S[2, 1, :] .^ 2)
    # Analytic inverse of 2x2 matrix
    S_inv = CUDA.zeros(Float32, size(S))
    S_det = S[1, 1, :] .* S[2, 2, :] .- S[2, 1, :] .* S[1, 2, :]
    S_inv[1, 1, :] .= S[2, 2, :]
    S_inv[2, 2, :] .= S[1, 1, :]
    S_inv[2, 1, :] .= -S[2, 1, :]
    S_inv[1, 2, :] .= -S[1, 2, :]
    S_inv ./= reshape(S_det, 1, 1, :)

    diags = CuArray{Float32}(undef, size(S, 1), size(S, 3))
    for i in 1:size(S, 1)
        diags[i, :] .= d_S[i, i, :]
    end
    log_dets = 2 * sum(log ∘ abs, diags; dims=1)

    return S_inv, log_dets
end

function _invert_innovation(S)
    # LU decomposition to compute S^{-1}
    # TODO: Replace with custom fast Cholesky kernel
    d_ipiv, _, d_S = CUDA.CUBLAS.getrf_strided_batched(S, true)
    S_inv = CuArray{Float32}(undef, size(S))
    # TODO: This fails when D_obs > D_inner since S is not invertible
    CUDA.CUBLAS.getri_strided_batched!(d_S, S_inv, d_ipiv)

    diags = CuArray{Float32}(undef, size(S, 1), size(S, 3))
    for i in 1:size(S, 1)
        diags[i, :] .= d_S[i, i, :]
    end
    # L has ones on the diagonal so we can just multiply the diagonals of U
    # Since we're using pivoting, diagonal entries may be negative, so we take the absolute value
    log_dets = sum(log ∘ abs, diags; dims=1)

    return S_inv, log_dets
end

function update(
    model::LinearGaussianStateSpaceModel{T},
    algo::BatchKalmanFilter,
    step::Integer,
    state::@NamedTuple{μs::A1, Σs::A2},
    obs::Vector{T},
    extra,
) where {T,A1<:CuArray,A2<:CuArray}
    μs, Σs = state.μs, state.Σs
    Hs, cs, Rs = batch_calc_params(model.obs, step, extra, algo.batch_size)

    m = NNlib.batched_vec(Hs, μs) .+ cs
    y_res = cu(obs) .- m
    S = NNlib.batched_mul(NNlib.batched_mul(Hs, Σs), NNlib.batched_transpose(Hs)) .+ Rs

    ΣH_T = NNlib.batched_mul(Σs, NNlib.batched_transpose(Hs))

    S_inv, log_dets = invert_innovation(S)

    K = NNlib.batched_mul(ΣH_T, S_inv)

    μ_filt = μs .+ NNlib.batched_vec(K, y_res)
    Σ_filt = Σs .- NNlib.batched_mul(K, NNlib.batched_mul(Hs, Σs))

    y = cu(obs)

    inv_term = NNlib.batched_vec(S_inv, y .- m)
    log_likes =
        -0.5f0 * NNlib.batched_vec(reshape(y .- m, 1, size(y, 1), size(S, 3)), inv_term)
    D = size(y, 1)
    log_likes = log_likes .- 0.5f0 * log_dets .- D / 2 * log(T(2π))

    # HACK: only errors seems to be from numerical stability so will just overwrite
    log_likes[isnan.(log_likes)] .= -Inf

    return (μs=μ_filt, Σs=Σ_filt), dropdims(log_likes; dims=1)
end

function step(
    model::LinearGaussianStateSpaceModel{T},
    filter::BatchKalmanFilter,
    step::Integer,
    state::@NamedTuple{μs::A1, Σs::A2},
    obs::Vector{T},
    extra,
) where {T,A1<:CuArray,A2<:CuArray}
    state = predict(model, filter, step, state, extra)
    state, lls = update(model, filter, step, state, obs, extra)
    return state, lls
end<|MERGE_RESOLUTION|>--- conflicted
+++ resolved
@@ -1,8 +1,5 @@
-<<<<<<< HEAD
 export KalmanFilter, filter, BatchKalmanFilter
-=======
 using GaussianDistributions
->>>>>>> b3b1d292
 
 export KalmanFilter, KF
 
@@ -58,29 +55,33 @@
     return states, ll
 end
 
-struct BatchKalmanFilter <: FilteringAlgorithm
+struct BatchKalmanFilter <: AbstractFilter
     batch_size::Int
 end
 
 function initialise(
-    model::LinearGaussianStateSpaceModel{T}, algo::BatchKalmanFilter, extra
+    rng::AbstractRNG,
+    model::LinearGaussianStateSpaceModel{T},
+    algo::BatchKalmanFilter;
+    kwargs...,
 ) where {T}
-    μ0s, Σ0s = batch_calc_initial(model.dyn, extra, algo.batch_size)
-    return (μs=μ0s, Σs=Σ0s)
+    μ0s, Σ0s = batch_calc_initial(model.dyn, algo.batch_size; kwargs...)
+    return BatchGaussianDistribution(μ0s, Σ0s)
 end
 
 function predict(
+    rng::AbstractRNG,
     model::LinearGaussianStateSpaceModel{T},
     algo::BatchKalmanFilter,
     step::Integer,
-    state::@NamedTuple{μs::A1, Σs::A2},
-    extra,
-) where {T,A1<:CuArray,A2<:CuArray}
+    state::BatchGaussianDistribution;
+    kwargs...,
+) where {T}
     μs, Σs = state.μs, state.Σs
-    As, bs, Qs = batch_calc_params(model.dyn, step, extra, algo.batch_size)
+    As, bs, Qs = batch_calc_params(model.dyn, step, algo.batch_size; kwargs...)
     μ̂s = NNlib.batched_vec(As, μs) .+ bs
     Σ̂s = NNlib.batched_mul(NNlib.batched_mul(As, Σs), NNlib.batched_transpose(As)) .+ Qs
-    return (μs=μ̂s, Σs=Σ̂s)
+    return BatchGaussianDistribution(μ̂s, Σ̂s)
 end
 
 function invert_innovation(S)
@@ -139,12 +140,12 @@
     model::LinearGaussianStateSpaceModel{T},
     algo::BatchKalmanFilter,
     step::Integer,
-    state::@NamedTuple{μs::A1, Σs::A2},
-    obs::Vector{T},
-    extra,
-) where {T,A1<:CuArray,A2<:CuArray}
+    state::BatchGaussianDistribution,
+    obs::Vector{T};
+    kwargs...,
+) where {T}
     μs, Σs = state.μs, state.Σs
-    Hs, cs, Rs = batch_calc_params(model.obs, step, extra, algo.batch_size)
+    Hs, cs, Rs = batch_calc_params(model.obs, step, algo.batch_size; kwargs...)
 
     m = NNlib.batched_vec(Hs, μs) .+ cs
     y_res = cu(obs) .- m
@@ -170,18 +171,18 @@
     # HACK: only errors seems to be from numerical stability so will just overwrite
     log_likes[isnan.(log_likes)] .= -Inf
 
-    return (μs=μ_filt, Σs=Σ_filt), dropdims(log_likes; dims=1)
+    return BatchGaussianDistribution(μ_filt, Σ_filt), dropdims(log_likes; dims=1)
 end
 
-function step(
-    model::LinearGaussianStateSpaceModel{T},
-    filter::BatchKalmanFilter,
-    step::Integer,
-    state::@NamedTuple{μs::A1, Σs::A2},
-    obs::Vector{T},
-    extra,
-) where {T,A1<:CuArray,A2<:CuArray}
-    state = predict(model, filter, step, state, extra)
-    state, lls = update(model, filter, step, state, obs, extra)
-    return state, lls
-end+# function step(
+#     model::LinearGaussianStateSpaceModel{T},
+#     filter::BatchKalmanFilter,
+#     step::Integer,
+#     state::BatchGaussianDistribution,
+#     obs::Vector{T};
+#     kwargs...,
+# ) where {T}
+#     state = predict(model, filter, step, state, extra)
+#     state, lls = update(model, filter, step, state, obs; kwargs...)
+#     return state, lls
+# end