--- conflicted
+++ resolved
@@ -13,7 +13,6 @@
     callback::Union{AbstractCallback,Nothing}=nothing,
     kwargs...,
 )
-<<<<<<< HEAD
     # capture the marginalized log-likelihood
     state = resample(rng, alg.resampler, state)
     marginalization_term = logsumexp(state.log_weights)
@@ -29,13 +28,6 @@
     if !isnothing(ref_state)
         CUDA.@allowscalar state.ancestors[1] = 1
     end
-=======
-    state = resample(rng, alg.resampler, state; ref_state)
-    isnothing(callback) ||
-        callback(model, alg, iter, state, observation, PostResample; kwargs...)
-
-    state = predict(rng, model, alg, iter, state; ref_state, kwargs...)
->>>>>>> 213a59af
     isnothing(callback) ||
         callback(model, alg, iter, state, observation, PostPredict; kwargs...)
 
