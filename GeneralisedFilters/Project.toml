--- conflicted
+++ resolved
@@ -28,18 +28,11 @@
 DataStructures = "0.18.20"
 Distributions = "0.25"
 GaussianDistributions = "0.5.2"
-<<<<<<< HEAD
-HypothesisTests = "0.11"
 LogExpFunctions = "0.3"
 NNlib = "0.9"
 OffsetArrays = "1.14.1"
 SSMProblems = "0.4"
-=======
-LogExpFunctions = "0.3"
-NNlib = "0.9"
-OffsetArrays = "1.14.1"
 StaticArrays = "1.9.13"
->>>>>>> c3470004
 Statistics = "1.11.1"
 StatsBase = "0.34.3"
 Test = "1"
